<<<<<<< HEAD
=======
use super::{
    circle::{CirclePoint, CirclePointIndex, Coset},
    fft::psi_x,
    fields::m31::Field,
    poly::circle::{CircleDomain, CirclePoly, Evaluation},
};
>>>>>>> e69654d4
use num_traits::One;

use super::circle::{CirclePoint, CirclePointIndex, Coset};
use super::fft::psi_x;
use super::fields::m31::Field;
use super::poly::circle::{CircleDomain, CircleEvaluation, CirclePoly};

// Evaluates a vanishing polynomial of the coset at a point.
pub fn coset_vanishing(coset: Coset, mut p: CirclePoint) -> Field {
    // Doubling a point `n_bits / 2` times and taking the x coordinate is
    // essentially evaluating a polynomial in x of degree `2**(n_bits-1)`. If
    // the entire `2**n_bits` points of the coset are roots (i.e. yield 0), then
    // this is a vanishing polynomial of these points.

    // Rotating the coset -coset.initial + step / 2 yields a canonic coset:
    // `step/2 + <step>.`
    // Doubling this coset n_bits - 1 times yields the coset +-G_4.
    // th polynomial x vanishes on these points.
    //   X
    // . . X
    p = p - coset.initial + coset.step_size.half().to_point();
    let mut x = p.x;

    // The formula for the x coordinate of the double of a point.
    for _ in 0..(coset.n_bits - 1) {
        x = psi_x(x);
    }
    x
}

pub fn circle_domain_vanishing(domain: CircleDomain, p: CirclePoint) -> Field {
    coset_vanishing(domain.half_coset, p) * coset_vanishing(domain.half_coset.conjugate(), p)
}

// Evaluates the polynmial that is used to exclude the excluded point at point
// p. Note that this polynomial has a zero of multiplicity 2 at the excluded
// point.
pub fn point_excluder(excluded: CirclePoint, p: CirclePoint) -> Field {
    (p - excluded).x - Field::one()
}

// Evaluates a vanishing polynomial of the vanish_point at a point.
// Note that this function has a pole on the antipode of the vanish_point.
pub fn point_vanishing(vanish_point: CirclePoint, p: CirclePoint) -> Field {
    let h = p - vanish_point;
    h.y / (Field::one() + h.x)
}

// Utils for computing constraints.
// Oracle to a polynomial constrained to a coset.
pub trait PolyOracle: Copy {
    fn get_at(&self, index: CirclePointIndex) -> Field;
    fn point(&self) -> CirclePoint;
}

#[derive(Copy, Clone)]
pub struct EvalByPoly<'a> {
    pub point: CirclePoint,
    pub poly: &'a CirclePoly,
}

impl<'a> PolyOracle for EvalByPoly<'a> {
    fn point(&self) -> CirclePoint {
        self.point
    }
<<<<<<< HEAD

    fn get_at(&self, i: CirclePointIndex) -> Field {
        self.poly.eval_at_point(self.point + i.to_point())
    }
}

// TODO(spapini): make an iterator instead, so we do all computations
// beforehand.
#[derive(Copy, Clone)]
pub struct EvalByEvaluation<'a> {
=======
    fn get_at(&self, index: CirclePointIndex) -> Field {
        self.poly.eval_at_point(self.point + index.to_point())
    }
}

// TODO(spapini): make an iterator instead, so we do all computations beforehand.
#[derive(Clone)]
pub struct EvalByEvaluation<'a, T: Evaluation> {
>>>>>>> e69654d4
    pub offset: CirclePointIndex,
    pub eval: &'a T,
}

<<<<<<< HEAD
impl<'a> PolyOracle for EvalByEvaluation<'a> {
    fn point(&self) -> CirclePoint {
        self.offset.to_point()
    }

    fn get_at(&self, mut i: CirclePointIndex) -> Field {
        i = i + self.offset;

        // Check if it is in the first half.
        let d = self.eval.domain.find(i).expect("Not in domain");
        self.eval.values[d]
=======
impl<'a, T: Evaluation> PolyOracle for EvalByEvaluation<'a, T> {
    fn point(&self) -> CirclePoint {
        self.offset.to_point()
    }
    fn get_at(&self, index: CirclePointIndex) -> Field {
        self.eval.get_at(index + self.offset)
>>>>>>> e69654d4
    }
}

impl<'a, T: Evaluation> Copy for EvalByEvaluation<'a, T> {}

#[test]
fn test_coset_vanishing() {
    use num_traits::Zero;
    let cosets = [
        Coset::half_odds(5),
        Coset::odds(5),
        Coset::new(CirclePointIndex::zero(), 5),
        Coset::half_odds(5).conjugate(),
    ];
    for c0 in cosets.iter() {
        for el in c0.iter() {
            assert_eq!(coset_vanishing(*c0, el), Field::zero());
            for c1 in cosets.iter() {
                if c0 == c1 {
                    continue;
                }
                assert_ne!(coset_vanishing(*c1, el), Field::zero());
            }
        }
    }
}

#[test]
fn test_point_excluder() {
    let excluded = Coset::half_odds(5).at(10);
    let point = (CirclePointIndex::generator() * 4).to_point();

    let num = point_excluder(excluded, point) * point_excluder(excluded.conjugate(), point);
    let denom = (point.x - excluded.x).pow(2);

    assert_eq!(num, denom);
}

#[test]
fn test_point_vanishing_success() {
    use num_traits::Zero;
    let coset = Coset::odds(5);
    let vanish_point = coset.at(2);
    for el in coset.iter() {
        if el == vanish_point {
            assert_eq!(point_vanishing(vanish_point, el), Field::zero());
            continue;
        }
        if el == vanish_point.antipode() {
            continue;
        }
        assert_ne!(point_vanishing(vanish_point, el), Field::zero());
    }
}

#[test]
#[should_panic(expected = "0 has no inverse")]
fn test_point_vanishing_failure() {
    let coset = Coset::half_odds(6);
    let point = coset.at(4);
    point_vanishing(point, point.antipode());
}<|MERGE_RESOLUTION|>--- conflicted
+++ resolved
@@ -1,18 +1,9 @@
-<<<<<<< HEAD
-=======
-use super::{
-    circle::{CirclePoint, CirclePointIndex, Coset},
-    fft::psi_x,
-    fields::m31::Field,
-    poly::circle::{CircleDomain, CirclePoly, Evaluation},
-};
->>>>>>> e69654d4
 use num_traits::One;
 
 use super::circle::{CirclePoint, CirclePointIndex, Coset};
 use super::fft::psi_x;
 use super::fields::m31::Field;
-use super::poly::circle::{CircleDomain, CircleEvaluation, CirclePoly};
+use super::poly::circle::{CircleDomain, Evaluation, CirclePoly};
 
 // Evaluates a vanishing polynomial of the coset at a point.
 pub fn coset_vanishing(coset: Coset, mut p: CirclePoint) -> Field {
@@ -72,18 +63,7 @@
     fn point(&self) -> CirclePoint {
         self.point
     }
-<<<<<<< HEAD
 
-    fn get_at(&self, i: CirclePointIndex) -> Field {
-        self.poly.eval_at_point(self.point + i.to_point())
-    }
-}
-
-// TODO(spapini): make an iterator instead, so we do all computations
-// beforehand.
-#[derive(Copy, Clone)]
-pub struct EvalByEvaluation<'a> {
-=======
     fn get_at(&self, index: CirclePointIndex) -> Field {
         self.poly.eval_at_point(self.point + index.to_point())
     }
@@ -92,31 +72,17 @@
 // TODO(spapini): make an iterator instead, so we do all computations beforehand.
 #[derive(Clone)]
 pub struct EvalByEvaluation<'a, T: Evaluation> {
->>>>>>> e69654d4
     pub offset: CirclePointIndex,
     pub eval: &'a T,
 }
 
-<<<<<<< HEAD
-impl<'a> PolyOracle for EvalByEvaluation<'a> {
+impl<'a, T: Evaluation> PolyOracle for EvalByEvaluation<'a, T> {
     fn point(&self) -> CirclePoint {
         self.offset.to_point()
     }
 
-    fn get_at(&self, mut i: CirclePointIndex) -> Field {
-        i = i + self.offset;
-
-        // Check if it is in the first half.
-        let d = self.eval.domain.find(i).expect("Not in domain");
-        self.eval.values[d]
-=======
-impl<'a, T: Evaluation> PolyOracle for EvalByEvaluation<'a, T> {
-    fn point(&self) -> CirclePoint {
-        self.offset.to_point()
-    }
     fn get_at(&self, index: CirclePointIndex) -> Field {
         self.eval.get_at(index + self.offset)
->>>>>>> e69654d4
     }
 }
 
