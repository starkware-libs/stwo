--- conflicted
+++ resolved
@@ -3,11 +3,10 @@
 use std::ops::Index;
 
 use bytemuck::checked::cast_slice_mut;
-use bytemuck::{cast_slice, Pod, Zeroable};
+use bytemuck::{Pod, Zeroable};
 use num_traits::Zero;
 
 use self::bit_reverse::bit_reverse_m31;
-use crate::core::fields::avx512_m31::M31AVX512;
 use crate::core::fields::m31::BaseField;
 use crate::core::fields::{Column, FieldOps};
 use crate::core::utils;
@@ -44,34 +43,33 @@
         bit_reverse_m31(&mut column.data);
     }
 
-    fn batch_inverse(column: &Self::Column, dst: &mut Self::Column) {
-        Self::inverse_unoptimised(&column.data[..], &mut dst.data[..])
+    fn batch_inverse(_column: &Self::Column, _dst: &mut Self::Column) {
+        // Self::inverse_unoptimised(&column.data[..], &mut dst.data[..])
     }
 }
 
-impl AVX512Backend {
-    pub fn inverse_unoptimised(column: &[PackedBaseField], dst: &mut [PackedBaseField]) {
-        let n = column.len();
-        let column: &[M31AVX512] = cast_slice(column);
-        let dst: &mut [M31AVX512] = cast_slice_mut(dst);
+// impl AVX512Backend {
+//     pub fn inverse_unoptimised(column: &[PackedBaseField], dst: &mut [PackedBaseField]) {
+//         const K_BLOCK_SIZE: usize = 8;
+//         let n = column.len();
 
-        dst[0] = column[0];
-        // First pass.
-        for i in 1..n {
-            dst[i] = dst[i - 1] * column[i];
-        }
+//         dst[0] = column[0];
+//         // First pass.
+//         for i in (1..n).step_by(K_BLOCK_SIZE) {
+//             dst[i] = dst[i - 1] * column[i];
+//         }
 
-        // Inverse cumulative product.
-        let mut curr_inverse = dst[n - 1];
+//         // Inverse cumulative product.
+//         let mut curr_inverse = dst[n - 1].inverse();
 
-        // Second pass.
-        for i in (1..n).rev() {
-            dst[i] = dst[i - 1] * curr_inverse;
-            curr_inverse *= column[i];
-        }
-        dst[0] = curr_inverse;
-    }
-}
+//         // Second pass.
+//         for i in (1..n).rev() {
+//             dst[i] = dst[i - 1] * curr_inverse;
+//             curr_inverse *= column[i];
+//         }
+//         dst[0] = curr_inverse;
+//     }
+// }
 
 impl Column<BaseField> for BaseFieldVec {
     fn zeros(len: usize) -> Self {
@@ -159,14 +157,10 @@
 
     #[test]
     fn test_inverse_unoptimized() {
-        let len = 1 << 10;
-<<<<<<< HEAD
-        let col = Col::<B, BaseField>::from_iter((0..len).map(BaseField::from));
-=======
-        let col = Col::<B, BaseField>::from_iter((1..len+1).map(BaseField::from));
->>>>>>> 23b13612
-        let mut dst = Col::<B, BaseField>::zeros(len);
-        B::batch_inverse(&col, &mut dst);
-        assert_eq!(dst.to_vec(), (0..len).map(|i|BaseField::from(i).inverse()).collect::<Vec<_>>());
+        let len = 1 << 4;
+        let col = BaseFieldVec::from_iter((1..len + 1).map(BaseField::from));   
+        let mut dst = BaseFieldVec::from_iter((1..len + 1).map(|_|BaseField::from(0)));   
+        AVX512Backend::batch_inverse(&col, &mut dst);
+        assert_eq!(dst.to_vec(), (1..len+1).map(|i|BaseField::from(i).inverse()).collect::<Vec<_>>());
     }
 }