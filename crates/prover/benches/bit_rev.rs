--- conflicted
+++ resolved
@@ -2,10 +2,7 @@
 
 use criterion::{criterion_group, criterion_main, BatchSize, Criterion};
 use itertools::Itertools;
-<<<<<<< HEAD
-=======
 use stwo_prover::core::backend::gpu::GpuBackend;
->>>>>>> 1b7e07fa
 use stwo_prover::core::backend::ColumnOps;
 use stwo_prover::core::fields::m31::{BaseField, M31};
 
@@ -39,14 +36,8 @@
 
 pub fn gpu_bit_rev(c: &mut Criterion) {
     use stwo_prover::core::backend::gpu::column::BaseFieldCudaColumn;
-<<<<<<< HEAD
-    use stwo_prover::core::backend::gpu::GpuBackend;
-    const SIZE: usize = 1 << 26;
-    let data = BaseFieldCudaColumn::from_vec((0..SIZE).map(BaseField::from).collect_vec());
-=======
     const SIZE: usize = 1 << 28;
     let mut data = BaseFieldCudaColumn::from_vec((0..SIZE).map(BaseField::from).collect_vec());
->>>>>>> 1b7e07fa
 
     c.bench_function("gpu bit_rev 28 bit", |b| {
         b.iter(|| {
