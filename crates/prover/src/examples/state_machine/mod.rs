--- conflicted
+++ resolved
@@ -287,9 +287,7 @@
     }
 
     #[test]
-<<<<<<< HEAD
-    #[cfg_attr(miri, ignore)]
-=======
+    #[cfg_attr(miri, ignore)]
     fn test_relation_tracker() {
         let log_n_rows = 8;
         let config = PcsConfig::default();
@@ -322,7 +320,7 @@
     }
 
     #[test]
->>>>>>> f519bb68
+    #[cfg_attr(miri, ignore)]
     fn test_state_machine_prove() {
         let log_n_rows = 8;
         let config = PcsConfig::default();
