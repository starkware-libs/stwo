//! AIR for Poseidon2 hash function from <https://eprint.iacr.org/2023/323.pdf>.

use std::ops::{Add, AddAssign, Mul, Sub};

use itertools::Itertools;
use tracing::{span, Level};

use crate::constraint_framework::{EvalAtRow, PointEvaluator, SimdDomainEvaluator};
use crate::core::air::accumulation::{DomainEvaluationAccumulator, PointEvaluationAccumulator};
use crate::core::air::mask::fixed_mask_points;
use crate::core::air::{Air, AirProver, Component, ComponentProver, ComponentTrace};
use crate::core::backend::simd::column::BaseFieldVec;
use crate::core::backend::simd::m31::{PackedBaseField, LOG_N_LANES};
use crate::core::backend::simd::SimdBackend;
use crate::core::backend::{Col, Column, ColumnOps};
use crate::core::channel::Blake2sChannel;
use crate::core::circle::CirclePoint;
use crate::core::constraints::coset_vanishing;
use crate::core::fields::m31::BaseField;
use crate::core::fields::qm31::SecureField;
use crate::core::fields::{FieldExpOps, FieldOps};
use crate::core::pcs::TreeVec;
use crate::core::poly::circle::{CanonicCoset, CircleEvaluation, PolyOps};
use crate::core::poly::BitReversedOrder;
use crate::core::prover::VerificationError;
use crate::core::{ColumnVec, InteractionElements, LookupValues};
use crate::trace_generation::{AirTraceGenerator, AirTraceVerifier, ComponentTraceGenerator};

const N_LOG_INSTANCES_PER_ROW: usize = 3;
const N_INSTANCES_PER_ROW: usize = 1 << N_LOG_INSTANCES_PER_ROW;
const N_STATE: usize = 16;
const N_PARTIAL_ROUNDS: usize = 14;
const N_HALF_FULL_ROUNDS: usize = 4;
const FULL_ROUNDS: usize = 2 * N_HALF_FULL_ROUNDS;
const N_COLUMNS_PER_REP: usize = N_STATE * (1 + FULL_ROUNDS) + N_PARTIAL_ROUNDS;
const N_COLUMNS: usize = N_INSTANCES_PER_ROW * N_COLUMNS_PER_REP;
const LOG_EXPAND: u32 = 2;
// TODO(spapini): Pick better constants.
const EXTERNAL_ROUND_CONSTS: [[BaseField; N_STATE]; 2 * N_HALF_FULL_ROUNDS] =
    [[BaseField::from_u32_unchecked(1234); N_STATE]; 2 * N_HALF_FULL_ROUNDS];
const INTERNAL_ROUND_CONSTS: [BaseField; N_PARTIAL_ROUNDS] =
    [BaseField::from_u32_unchecked(1234); N_PARTIAL_ROUNDS];

#[derive(Clone)]
pub struct PoseidonComponent {
    pub log_n_rows: u32,
}

impl PoseidonComponent {
    pub fn log_column_size(&self) -> u32 {
        self.log_n_rows
    }

    pub fn n_columns(&self) -> usize {
        N_COLUMNS
    }
}

#[derive(Clone)]
pub struct PoseidonAir {
    pub component: PoseidonComponent,
}

impl Air for PoseidonAir {
    fn components(&self) -> Vec<&dyn Component> {
        vec![&self.component]
    }

    fn verify_lookups(&self, _lookup_values: &LookupValues) -> Result<(), VerificationError> {
        Ok(())
    }
}

impl AirTraceVerifier for PoseidonAir {
    fn interaction_elements(&self, _channel: &mut Blake2sChannel) -> InteractionElements {
        InteractionElements::default()
    }
}

impl AirTraceGenerator<SimdBackend> for PoseidonAir {
    fn interact(
        &self,
        _trace: &ColumnVec<CircleEvaluation<SimdBackend, BaseField, BitReversedOrder>>,
        _elements: &InteractionElements,
    ) -> Vec<CircleEvaluation<SimdBackend, BaseField, BitReversedOrder>> {
        vec![]
    }

    fn to_air_prover(&self) -> impl AirProver<SimdBackend> {
        self.clone()
    }

    fn composition_log_degree_bound(&self) -> u32 {
        self.component.max_constraint_log_degree_bound()
    }
}

impl Component for PoseidonComponent {
    fn n_constraints(&self) -> usize {
        (N_COLUMNS_PER_REP - N_STATE) * N_INSTANCES_PER_ROW
    }

    fn max_constraint_log_degree_bound(&self) -> u32 {
        self.log_column_size() + LOG_EXPAND
    }

    fn trace_log_degree_bounds(&self) -> TreeVec<ColumnVec<u32>> {
        TreeVec::new(vec![vec![self.log_column_size(); N_COLUMNS]])
    }

    fn mask_points(
        &self,
        point: CirclePoint<SecureField>,
    ) -> TreeVec<ColumnVec<Vec<CirclePoint<SecureField>>>> {
        TreeVec::new(vec![fixed_mask_points(
            &vec![vec![0_usize]; N_COLUMNS],
            point,
        )])
    }

    fn evaluate_constraint_quotients_at_point(
        &self,
        point: CirclePoint<SecureField>,
        mask: &TreeVec<Vec<Vec<SecureField>>>,
        evaluation_accumulator: &mut PointEvaluationAccumulator,
        _interaction_elements: &InteractionElements,
        _lookup_values: &LookupValues,
    ) {
        let constraint_zero_domain = CanonicCoset::new(self.log_column_size()).coset;
        let denom = coset_vanishing(constraint_zero_domain, point);
        let denom_inverse = denom.inverse();
        let mut poseidon_eval = PoseidonEval {
            eval: PointEvaluator::new(mask.as_ref(), evaluation_accumulator, denom_inverse),
        };
        for _ in 0..N_INSTANCES_PER_ROW {
            poseidon_eval.eval();
        }
        assert_eq!(poseidon_eval.eval.col_index[0], N_COLUMNS);
    }
}

#[inline(always)]
/// Applies the M4 MDS matrix described in <https://eprint.iacr.org/2023/323.pdf> 5.1.
fn apply_m4<F>(x: [F; 4]) -> [F; 4]
where
    F: Copy + AddAssign<F> + Add<F, Output = F> + Sub<F, Output = F> + Mul<BaseField, Output = F>,
{
    let t0 = x[0] + x[1];
    let t02 = t0 + t0;
    let t1 = x[2] + x[3];
    let t12 = t1 + t1;
    let t2 = x[1] + x[1] + t1;
    let t3 = x[3] + x[3] + t0;
    let t4 = t12 + t12 + t3;
    let t5 = t02 + t02 + t2;
    let t6 = t3 + t5;
    let t7 = t2 + t4;
    [t6, t5, t7, t4]
}

/// Applies the external round matrix.
/// See <https://eprint.iacr.org/2023/323.pdf> 5.1 and Appendix B.
fn apply_external_round_matrix<F>(state: &mut [F; 16])
where
    F: Copy + AddAssign<F> + Add<F, Output = F> + Sub<F, Output = F> + Mul<BaseField, Output = F>,
{
    // Applies circ(2M4, M4, M4, M4).
    for i in 0..4 {
        [
            state[4 * i],
            state[4 * i + 1],
            state[4 * i + 2],
            state[4 * i + 3],
        ] = apply_m4([
            state[4 * i],
            state[4 * i + 1],
            state[4 * i + 2],
            state[4 * i + 3],
        ]);
    }
    for j in 0..4 {
        let s = state[j] + state[j + 4] + state[j + 8] + state[j + 12];
        for i in 0..4 {
            state[4 * i + j] += s;
        }
    }
}

// Applies the internal round matrix.
//   mu_i = 2^{i+1} + 1.
// See <https://eprint.iacr.org/2023/323.pdf> 5.2.
fn apply_internal_round_matrix<F>(state: &mut [F; 16])
where
    F: Copy + AddAssign<F> + Add<F, Output = F> + Sub<F, Output = F> + Mul<BaseField, Output = F>,
{
    // TODO(spapini): Check that these coefficients are good according to section  5.3 of Poseidon2
    // paper.
    let sum = state[1..].iter().fold(state[0], |acc, s| acc + *s);
    state.iter_mut().enumerate().for_each(|(i, s)| {
        // TODO(spapini): Change to rotations.
        *s = *s * BaseField::from_u32_unchecked(1 << (i + 1)) + sum;
    });
}

fn pow5<F: FieldExpOps>(x: F) -> F {
    let x2 = x * x;
    let x4 = x2 * x2;
    x4 * x
}

struct PoseidonEval<E: EvalAtRow> {
    eval: E,
}

impl<E: EvalAtRow> PoseidonEval<E> {
    fn eval(&mut self) {
        let mut state: [_; N_STATE] = std::array::from_fn(|_| self.eval.next_trace_mask());

        // 4 full rounds.
        (0..N_HALF_FULL_ROUNDS).for_each(|round| {
            (0..N_STATE).for_each(|i| {
                state[i] += EXTERNAL_ROUND_CONSTS[round][i];
            });
            apply_external_round_matrix(&mut state);
            state = std::array::from_fn(|i| pow5(state[i]));
            state.iter_mut().for_each(|s| {
                let m = self.eval.next_trace_mask();
                self.eval.add_constraint(*s - m);
                *s = m;
            });
        });

        // Partial rounds.
        (0..N_PARTIAL_ROUNDS).for_each(|round| {
            state[0] += INTERNAL_ROUND_CONSTS[round];
            apply_internal_round_matrix(&mut state);
            state[0] = pow5(state[0]);
            let m = self.eval.next_trace_mask();
            self.eval.add_constraint(state[0] - m);
            state[0] = m;
        });

        // 4 full rounds.
        (0..N_HALF_FULL_ROUNDS).for_each(|round| {
            (0..N_STATE).for_each(|i| {
                state[i] += EXTERNAL_ROUND_CONSTS[round + N_HALF_FULL_ROUNDS][i];
            });
            apply_external_round_matrix(&mut state);
            state = std::array::from_fn(|i| pow5(state[i]));
            state.iter_mut().for_each(|s| {
                let m = self.eval.next_trace_mask();
                self.eval.add_constraint(*s - m);
                *s = m;
            });
        });
    }
}

impl AirProver<SimdBackend> for PoseidonAir {
    fn prover_components(&self) -> Vec<&dyn ComponentProver<SimdBackend>> {
        vec![&self.component]
    }
}

pub fn gen_trace(
    log_size: u32,
) -> ColumnVec<CircleEvaluation<SimdBackend, BaseField, BitReversedOrder>> {
    let _span = span!(Level::INFO, "Generation").entered();
    assert!(log_size >= LOG_N_LANES);
    let mut trace = (0..N_COLUMNS)
        .map(|_| Col::<SimdBackend, BaseField>::zeros(1 << log_size))
        .collect_vec();
    for vec_index in 0..(1 << (log_size - LOG_N_LANES)) {
        // Initial state.
        let mut col_index = 0;
        for rep_i in 0..N_INSTANCES_PER_ROW {
            let mut state: [_; N_STATE] = std::array::from_fn(|state_i| {
                PackedBaseField::from_array(std::array::from_fn(|i| {
                    BaseField::from_u32_unchecked((vec_index * 16 + i + state_i + rep_i) as u32)
                }))
            });
            state.iter().copied().for_each(|s| {
                trace[col_index].data[vec_index] = s;
                col_index += 1;
            });

            // 4 full rounds.
            (0..N_HALF_FULL_ROUNDS).for_each(|round| {
                (0..N_STATE).for_each(|i| {
                    state[i] += PackedBaseField::broadcast(EXTERNAL_ROUND_CONSTS[round][i]);
                });
                apply_external_round_matrix(&mut state);
                state = std::array::from_fn(|i| pow5(state[i]));
                state.iter().copied().for_each(|s| {
                    trace[col_index].data[vec_index] = s;
                    col_index += 1;
                });
            });

            // Partial rounds.
            (0..N_PARTIAL_ROUNDS).for_each(|round| {
                state[0] += PackedBaseField::broadcast(INTERNAL_ROUND_CONSTS[round]);
                apply_internal_round_matrix(&mut state);
                state[0] = pow5(state[0]);
                trace[col_index].data[vec_index] = state[0];
                col_index += 1;
            });

            // 4 full rounds.
            (0..N_HALF_FULL_ROUNDS).for_each(|round| {
                (0..N_STATE).for_each(|i| {
                    state[i] += PackedBaseField::broadcast(
                        EXTERNAL_ROUND_CONSTS[round + N_HALF_FULL_ROUNDS][i],
                    );
                });
                apply_external_round_matrix(&mut state);
                state = std::array::from_fn(|i| pow5(state[i]));
                state.iter().copied().for_each(|s| {
                    trace[col_index].data[vec_index] = s;
                    col_index += 1;
                });
            });
        }
    }
    let domain = CanonicCoset::new(log_size).circle_domain();
    trace
        .into_iter()
        .map(|eval| CircleEvaluation::<SimdBackend, _, BitReversedOrder>::new(domain, eval))
        .collect_vec()
}

impl ComponentTraceGenerator<SimdBackend> for PoseidonComponent {
    type Component = Self;
    type Inputs = ();

    fn add_inputs(&mut self, _inputs: &Self::Inputs) {
        todo!()
    }

    fn write_trace(
        _component_id: &str,
        _registry: &mut crate::trace_generation::registry::ComponentGenerationRegistry,
    ) -> ColumnVec<CircleEvaluation<SimdBackend, BaseField, BitReversedOrder>> {
        todo!()
    }

    fn write_interaction_trace(
        &self,
        _trace: &ColumnVec<&CircleEvaluation<SimdBackend, BaseField, BitReversedOrder>>,
        _elements: &InteractionElements,
    ) -> ColumnVec<CircleEvaluation<SimdBackend, BaseField, BitReversedOrder>> {
        vec![]
    }

    fn component(&self) -> Self::Component {
        todo!()
    }
}

impl ComponentProver<SimdBackend> for PoseidonComponent {
    fn evaluate_constraint_quotients_on_domain(
        &self,
        trace: &ComponentTrace<'_, SimdBackend>,
        evaluation_accumulator: &mut DomainEvaluationAccumulator<SimdBackend>,
        _interaction_elements: &InteractionElements,
        _lookup_values: &LookupValues,
    ) {
        assert_eq!(trace.polys[0].len(), self.n_columns());
        let eval_domain = CanonicCoset::new(self.log_column_size() + LOG_EXPAND).circle_domain();

        // Create a new evaluation.
        let span = span!(Level::INFO, "Deg4 eval").entered();
        let twiddles = SimdBackend::precompute_twiddles(
            CanonicCoset::new(self.max_constraint_log_degree_bound())
                .circle_domain()
                .half_coset,
        );
        let trace_eval = trace
            .polys
            .as_cols_ref()
            .map_cols(|col| col.evaluate_with_twiddles(eval_domain, &twiddles));
        let trace_eval_ref = trace_eval.as_ref().map(|t| t.iter().collect_vec());
        span.exit();

        // Denoms.
        let span = span!(Level::INFO, "Constraint eval denominators").entered();
        let zero_domain = CanonicCoset::new(self.log_column_size()).coset;
        let mut denoms =
            BaseFieldVec::from_iter(eval_domain.iter().map(|p| coset_vanishing(zero_domain, p)));
        <SimdBackend as ColumnOps<BaseField>>::bit_reverse_column(&mut denoms);
        let mut denom_inverses = BaseFieldVec::zeros(denoms.len());
        <SimdBackend as FieldOps<BaseField>>::batch_inverse(&denoms, &mut denom_inverses);
        span.exit();

        let _span = span!(Level::INFO, "Constraint pointwise eval").entered();

        let constraint_log_degree_bound = self.max_constraint_log_degree_bound();
        let n_constraints = self.n_constraints();
        let [accum] =
            evaluation_accumulator.columns([(constraint_log_degree_bound, n_constraints)]);
        let mut pows = accum.random_coeff_powers.clone();
        pows.reverse();

        for vec_row in 0..(1 << (eval_domain.log_size() - LOG_N_LANES)) {
            let mut evaluator = PoseidonEval {
                eval: SimdDomainEvaluator::new(
                    &trace_eval_ref,
                    vec_row,
                    &pows,
                    self.log_n_rows,
                    self.log_n_rows + LOG_EXPAND,
                ),
            };
            for _ in 0..N_INSTANCES_PER_ROW {
                evaluator.eval();
            }
            let row_res = evaluator.eval.row_res;

            unsafe {
                accum.col.set_packed(
                    vec_row,
                    accum.col.packed_at(vec_row) + row_res * denom_inverses.data[vec_row],
                )
            }
            assert_eq!(evaluator.eval.constraint_index, n_constraints);
        }
    }

    fn lookup_values(&self, _trace: &ComponentTrace<'_, SimdBackend>) -> LookupValues {
        LookupValues::default()
    }
}

#[cfg(test)]
mod tests {
    use std::env;

    use itertools::Itertools;
    use num_traits::One;
    use tracing::{span, Level};

    use super::N_LOG_INSTANCES_PER_ROW;
    use crate::constraint_framework::assert_constraints;
    use crate::core::air::AirExt;
    use crate::core::backend::simd::SimdBackend;
    use crate::core::channel::{Blake2sChannel, Channel};
    use crate::core::fields::m31::BaseField;
    use crate::core::fields::IntoSlice;
<<<<<<< HEAD
    use crate::core::pcs::TreeVec;
    use crate::core::poly::circle::CanonicCoset;
    use crate::core::prover::StarkProof;
=======
    use crate::core::pcs::{CommitmentSchemeProver, CommitmentSchemeVerifier, TreeVec};
    use crate::core::poly::circle::{CanonicCoset, PolyOps};
    use crate::core::prover::{prove, verify, LOG_BLOWUP_FACTOR};
>>>>>>> b221a63c
    use crate::core::vcs::blake2_hash::Blake2sHasher;
    use crate::core::vcs::hasher::Hasher;
    use crate::core::InteractionElements;
    use crate::examples::poseidon::{
        apply_internal_round_matrix, apply_m4, gen_trace, PoseidonAir, PoseidonComponent,
        PoseidonEval, LOG_EXPAND,
    };
    use crate::math::matrix::{RowMajorMatrix, SquareMatrix};

    #[test]
    fn test_apply_m4() {
        let m4 = RowMajorMatrix::<BaseField, 4>::new(
            [5, 7, 1, 3, 4, 6, 1, 1, 1, 3, 5, 7, 1, 1, 4, 6]
                .map(BaseField::from_u32_unchecked)
                .into_iter()
                .collect_vec(),
        );
        let state = (0..4)
            .map(BaseField::from_u32_unchecked)
            .collect_vec()
            .try_into()
            .unwrap();

        assert_eq!(apply_m4(state), m4.mul(state));
    }

    #[test]
    fn test_apply_internal() {
        let mut state: [BaseField; 16] = (0..16)
            .map(|i| BaseField::from_u32_unchecked(i * 3 + 187))
            .collect_vec()
            .try_into()
            .unwrap();
        let mut internal_matrix = [[BaseField::one(); 16]; 16];
        #[allow(clippy::needless_range_loop)]
        for i in 0..16 {
            internal_matrix[i][i] += BaseField::from_u32_unchecked(1 << (i + 1));
        }
        let matrix = RowMajorMatrix::<BaseField, 16>::new(internal_matrix.flatten().to_vec());

        let expected_state = matrix.mul(state);
        apply_internal_round_matrix(&mut state);

        assert_eq!(state, expected_state);
    }

    #[test]
    fn test_poseidon_constraints() {
        const LOG_N_ROWS: u32 = 8;
        let component = PoseidonComponent {
            log_n_rows: LOG_N_ROWS,
        };
        let trace = gen_trace(component.log_column_size());
        let trace_polys = TreeVec::new(vec![trace
            .into_iter()
            .map(|c| c.interpolate())
            .collect_vec()]);
        assert_constraints(&trace_polys, CanonicCoset::new(LOG_N_ROWS), |eval| {
            PoseidonEval { eval }.eval();
        });
    }

    #[test_log::test]
    fn test_simd_poseidon_prove() {
        // Note: To see time measurement, run test with
        //   RUST_LOG_SPAN_EVENTS=enter,close RUST_LOG=info RUST_BACKTRACE=1 RUSTFLAGS="
        //   -C target-cpu=native -C target-feature=+avx512f -C opt-level=3" cargo test
        //   test_simd_poseidon_prove -- --nocapture

        // Get from environment variable:
        let log_n_instances = env::var("LOG_N_INSTANCES")
            .unwrap_or_else(|_| "10".to_string())
            .parse::<u32>()
            .unwrap();
        let log_n_rows = log_n_instances - N_LOG_INSTANCES_PER_ROW as u32;

        // Precompute twiddles.
        let span = span!(Level::INFO, "Precompute twiddles").entered();
        let twiddles = SimdBackend::precompute_twiddles(
            CanonicCoset::new(log_n_rows + LOG_EXPAND + LOG_BLOWUP_FACTOR)
                .circle_domain()
                .half_coset,
        );
        span.exit();

        // Setup protocol.
        let channel = &mut Blake2sChannel::new(Blake2sHasher::hash(BaseField::into_slice(&[])));
        let commitment_scheme = &mut CommitmentSchemeProver::new(LOG_BLOWUP_FACTOR);

        // Trace.
        let span = span!(Level::INFO, "Trace").entered();
        let trace = gen_trace(log_n_rows);
        commitment_scheme.commit_on_evals(trace, channel, &twiddles);
        span.exit();

        // Prove constraints.
        let component = PoseidonComponent { log_n_rows };
        let air = PoseidonAir { component };
        let proof = prove::<SimdBackend>(
            &air,
            channel,
            &InteractionElements::default(),
            &twiddles,
            commitment_scheme,
        )
        .unwrap();

        // Verify.
        let channel = &mut Blake2sChannel::new(Blake2sHasher::hash(BaseField::into_slice(&[])));
        let commitment_scheme = &mut CommitmentSchemeVerifier::new();

        // Decommit.
        // Retrieve the expected column sizes in each commitment interaction, from the AIR.
        let sizes = air.column_log_sizes();
        commitment_scheme.commit(proof.commitments[0], &sizes[0], channel);

        verify(
            &air,
            channel,
            &InteractionElements::default(),
            commitment_scheme,
            proof,
        )
        .unwrap();
    }

    #[test_log::test]
    fn test_simd_poseidon_prove_with_serde() {
        // Note: To see time measurement, run test with
        //   RUST_LOG_SPAN_EVENTS=enter,close RUST_LOG=info RUST_BACKTRACE=1 RUSTFLAGS="
        //   -C target-cpu=native -C target-feature=+avx512f -C opt-level=3" cargo test
        //   test_simd_poseidon_prove -- --nocapture

        // Get from environment variable:
        let log_n_instances = env::var("LOG_N_INSTANCES")
            .unwrap_or_else(|_| "10".to_string())
            .parse::<u32>()
            .unwrap();
        let log_n_rows = log_n_instances - N_LOG_INSTANCES_PER_ROW as u32;
        let component = PoseidonComponent { log_n_rows };
        let span = span!(Level::INFO, "Trace generation").entered();
        let trace = gen_trace(component.log_column_size());
        span.exit();

        let channel = &mut Blake2sChannel::new(Blake2sHasher::hash(BaseField::into_slice(&[])));
        let air = PoseidonAir { component };
        let proof = commit_and_prove::<SimdBackend>(&air, channel, trace).unwrap();

        // Deserialize & Serialize test
        let serialize = serde_json::to_string(&proof).unwrap();
        let deserialized: StarkProof = serde_json::from_str(&serialize).unwrap();

        // Commitments
        assert_eq!(proof.commitments.0, deserialized.commitments.0);
        assert_eq!(deserialized.commitments[0], proof.commitments[0]);
        // Lookup values
        assert_eq!(
            deserialized.lookup_values.0, proof.lookup_values.0,
            "error lookup values"
        );
        // Commitment scheme proof => Last layer poly

        assert_eq!(
            proof.commitment_scheme_proof.fri_proof.last_layer_poly,
            deserialized
                .commitment_scheme_proof
                .fri_proof
                .last_layer_poly
        );
        // Commitment scheme proof
        // Last Queried values

        assert_eq!(
            proof.commitment_scheme_proof.queried_values.0,
            proof.commitment_scheme_proof.queried_values.0
        );
        // Proof of work Nonce
        assert_eq!(
            proof.commitment_scheme_proof.proof_of_work.nonce,
            deserialized.commitment_scheme_proof.proof_of_work.nonce
        );
        // Decommitments
        assert_eq!(
            proof.commitment_scheme_proof.decommitments[0],
            deserialized.commitment_scheme_proof.decommitments[0]
        );
        // Sampled values
        assert_eq!(
            proof.commitment_scheme_proof.sampled_values.0,
            deserialized.commitment_scheme_proof.sampled_values.0
        );

        let channel = &mut Blake2sChannel::new(Blake2sHasher::hash(BaseField::into_slice(&[])));
        commit_and_verify(proof, &air, channel).unwrap();
    }
}<|MERGE_RESOLUTION|>--- conflicted
+++ resolved
@@ -446,15 +446,9 @@
     use crate::core::channel::{Blake2sChannel, Channel};
     use crate::core::fields::m31::BaseField;
     use crate::core::fields::IntoSlice;
-<<<<<<< HEAD
-    use crate::core::pcs::TreeVec;
-    use crate::core::poly::circle::CanonicCoset;
-    use crate::core::prover::StarkProof;
-=======
     use crate::core::pcs::{CommitmentSchemeProver, CommitmentSchemeVerifier, TreeVec};
     use crate::core::poly::circle::{CanonicCoset, PolyOps};
     use crate::core::prover::{prove, verify, LOG_BLOWUP_FACTOR};
->>>>>>> b221a63c
     use crate::core::vcs::blake2_hash::Blake2sHasher;
     use crate::core::vcs::hasher::Hasher;
     use crate::core::InteractionElements;
