--- conflicted
+++ resolved
@@ -14,8 +14,7 @@
 
         let check_nonce = |nonce: &u64| {
             let mut channel = channel.clone();
-<<<<<<< HEAD
-            channel.mix_nonce(*nonce);
+            channel.mix_u64(*nonce);
             channel.trailing_zeros() >= pow_bits
         };
 
@@ -29,11 +28,6 @@
             #[cfg(feature = "parallel")]
             {
                 range.into_par_iter().find_any(check_nonce)
-=======
-            channel.mix_u64(nonce);
-            if channel.trailing_zeros() >= pow_bits {
-                return nonce;
->>>>>>> 215b1cd6
             }
         }
         .expect("Grind failed to find a solution.")
