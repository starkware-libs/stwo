--- conflicted
+++ resolved
@@ -10,14 +10,12 @@
 use super::pcs::quotients::QuotientOps;
 use super::poly::circle::PolyOps;
 
-<<<<<<< HEAD
 // #[cfg(target_arch = "nvptx64")]
 pub mod gpu;
 
 #[cfg(target_arch = "x86_64")]
 pub mod avx512;
-=======
->>>>>>> 8d16c060
+
 pub mod cpu;
 pub mod simd;
 
