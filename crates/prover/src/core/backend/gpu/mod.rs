--- conflicted
+++ resolved
@@ -31,14 +31,11 @@
 impl Load for Device {
     fn load(self) -> Self {
         bit_reverse::load_bit_reverse_ptx(&self);
-<<<<<<< HEAD
         m31::load_base_field(&self);
         qm31::load_secure_field(&self);
-=======
-        LoadBaseField::load(&self);
         column::load_batch_inverse_ptx(&self);
         circle::load_circle(&self);
->>>>>>> afddc418
+
         self
     }
 }
